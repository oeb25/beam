--- conflicted
+++ resolved
@@ -4,12 +4,7 @@
     BufferKind, DrawMode, Framebuffer, FramebufferTarget, GlError, GlType, Mask, Program, Texture,
     TextureSlot, UniformLocation, VertexArray, VertexBuffer,
 };
-<<<<<<< HEAD
-use std::{self, borrow::Cow};
-=======
-use misc::{Cacher, Mat4, V3};
 use std::{self, borrow::Cow, collections::BTreeMap, marker::PhantomData};
->>>>>>> 68227988
 use time::PreciseTime;
 
 pub type Mat4g = [[f32; 4]; 4];
@@ -652,20 +647,18 @@
                 .1
                 .to(timings[timings.len() - 1].1)
                 .num_nanoseconds()
-                .unwrap() as f32 * 0.000001
+                .unwrap() as f32
+                * 0.000001
         );
     }
-<<<<<<< HEAD
-    println!(
-        "{:30.}: {:3.5}ms",
-        "total",
-        timings[0]
-            .1
-            .to(timings[timings.len() - 1].1)
-            .num_nanoseconds()
-            .unwrap() as f32
-            * 0.000001
-    );
-=======
->>>>>>> 68227988
+    // println!(
+    //     "{:30.}: {:3.5}ms",
+    //     "total",
+    //     timings[0]
+    //         .1
+    //         .to(timings[timings.len() - 1].1)
+    //         .num_nanoseconds()
+    //         .unwrap() as f32
+    //         * 0.000001
+    // );
 }