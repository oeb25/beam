--- conflicted
+++ resolved
@@ -52,11 +52,7 @@
 
 impl Scene {
     fn new(screen_width: u32, screen_height: u32) -> Scene {
-<<<<<<< HEAD
         // let game = logic::Game::new((8,8)); 
-=======
-        let game = logic::Game::new((8,8));
->>>>>>> ad54aedc
 
         let light_pos1 = v3(1.5, 1.0, 0.0);
         let light_pos2 = v3(1.5 + -10.0 * (23.0 / 14.0 as f32).sin(), 2.0, 0.0);
