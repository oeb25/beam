#![feature(fs_read_write, stmt_expr_attributes, transpose_result, box_syntax, box_patterns)]
#![feature(custom_attribute, nll, iterator_flatten)]

#[allow(unused_imports)]
#[macro_use]
extern crate failure;
extern crate cgmath;
extern crate collada;
extern crate genmesh;
extern crate gl;
extern crate glutin;
extern crate image;
extern crate mg;
extern crate obj;
extern crate time;
extern crate warmy;

use failure::Error;

use cgmath::{InnerSpace, Rad};

use glutin::GlContext;

use time::{Duration, PreciseTime};

mod hot;
mod misc;
mod pipeline;
mod render;
// mod logic;

use misc::{v3, Mat4};
use pipeline::{Pipeline, RenderProps};
use render::{hex, hsv, mesh, rgb, Camera, Material, RenderObject};

use render::lights::{DirectionalLight, PointLight, PointShadowMap, ShadowMap};

#[derive(Default)]
struct Input {
    mouse_delta: (f32, f32),

    w: f32,
    a: f32,
    s: f32,
    d: f32,

    up: f32,
    down: f32,
    left: f32,
    right: f32,

    space: f32,
    shift: f32,
}

struct Scene {
    camera: Camera,
    point_lights: Vec<PointLight>,
    directional_lights: Vec<DirectionalLight>,
}

impl Scene {
    fn new(screen_width: u32, screen_height: u32) -> Scene {
        // let game = logic::Game::new((8,8));

        let one = v3(1.0, 1.0, 1.0);

        let sun = DirectionalLight {
            color: hsv(0.1, 0.5, 1.0) * 0.05,
            direction: v3(0.0, 1.0, -1.5).normalize(),

            shadow_map: ShadowMap::new(),
        };

        let point_lights = vec![
            PointLight {
                color: rgb(255, 25, 25) * 1.0,
                position: v3(-10.0, 2.0, 10.0),
                last_shadow_map_position: v3(-10.0, 2.0, 10.0),
                shadow_map: Some(PointShadowMap::new()),
            },
            PointLight {
<<<<<<< HEAD
                color: hex(0x0050ff) * 1.0,
                position:  v3(10.0, 2.0, 10.0),
=======
                color: hex(0x0050ff) * 0.3,
                position: v3(10.0, 2.0, 10.0),
>>>>>>> 3b751dd9
                last_shadow_map_position: one,
                shadow_map: None,
            },
            PointLight {
<<<<<<< HEAD
                color: hex(0x00ff2e) * 1.0,
                position:  v3(10.0, 2.0, -10.0),
=======
                color: hex(0x00ff2e) * 0.3,
                position: v3(10.0, 2.0, -10.0),
>>>>>>> 3b751dd9
                last_shadow_map_position: one,
                shadow_map: None,
            },
            PointLight {
<<<<<<< HEAD
                color: hex(0xffc700) * 1.0,
                position:  v3(-10.0, 2.0, -10.0),
=======
                color: hex(0xffc700) * 0.3,
                position: v3(-10.0, 2.0, -10.0),
>>>>>>> 3b751dd9
                last_shadow_map_position: one,
                shadow_map: None,
            },
        ];

        let directional_lights = vec![sun];

        let camera = Camera::new(
            v3(-15.0, 5.0, 0.0),
            Rad(std::f32::consts::PI / 2.0),
            (screen_width as f32) / (screen_height as f32),
        );

        Scene {
            camera,
            point_lights,
            directional_lights,
        }
    }
    fn tick(&mut self, _t: f32, _dt: f32, inputs: &Input) {
        let pi = std::f32::consts::PI;

        let up = self.camera.up();
        let right = self.camera.front().cross(up).normalize();
        let front = up.cross(right).normalize();

        let walk_speed = 0.1;
        let sensitivity = 0.005;

        self.camera.pos += walk_speed
            * (front * (inputs.w - inputs.s)
                + right * (inputs.d - inputs.a)
                + up * (inputs.space - inputs.shift));
        self.camera.yaw += sensitivity * inputs.mouse_delta.0;
        self.camera.pitch = (self.camera.pitch - sensitivity * inputs.mouse_delta.1)
            .max(-pi / 2.001)
            .min(pi / 2.001);
        // self.camera.yaw += sensitivity * (inputs.right - inputs.left);
        // self.camera.pitch = (self.camera.pitch + sensitivity * (inputs.up - inputs.down))
        //     .max(-pi / 2.001)
        //     .min(pi / 2.001);
    }
}

fn main() -> Result<(), Error> {
    let (screen_width, screen_height) = (1024, 768);
    let mut events_loop = glutin::EventsLoop::new();
    let window = glutin::WindowBuilder::new()
        .with_title("Hello, world!")
        .with_dimensions(screen_width, screen_height);
    let context = glutin::ContextBuilder::new()
        .with_vsync(true)
        .with_gl_profile(glutin::GlProfile::Core)
        .with_srgb(true);
    let gl_window = glutin::GlWindow::new(window, context, &events_loop).unwrap();
    gl_window
        .window()
        .set_cursor_state(glutin::CursorState::Grab)
        .unwrap();

    let hidpi_factor = gl_window.window().hidpi_factor();

    unsafe {
        gl_window.make_current().unwrap();
    }

    gl::load_with(|symbol| gl_window.get_proc_address(symbol) as *const _);

    let mut t: f32 = 0.0;

    let (w, h) = gl_window.get_inner_size().unwrap();

    let mut scene = Scene::new(w, h);

    let mut inputs = Input::default();

    let mut running = true;
    let mut last_pos = None;

    let mut pipeline = Pipeline::new(w, h, hidpi_factor);

    let room_ibl = pipeline.load_ibl("assets/Newport_Loft/Newport_Loft_Ref.hdr")?;
    let _rust_material = pipeline
        .meshes
        .load_pbr_with_default_filenames("assets/pbr/rusted_iron", "png")?;
    let _plastic_material = pipeline
        .meshes
        .load_pbr_with_default_filenames("assets/pbr/plastic", "png")?;
    let gold_material = pipeline
        .meshes
        .load_pbr_with_default_filenames("assets/pbr/gold", "png")?;

    let white3 = pipeline.meshes.rgb_texture(v3(1.0, 1.0, 1.0));
    let black3 = pipeline.meshes.rgb_texture(v3(0.0, 0.0, 0.0));
    let normal3 = pipeline.meshes.rgb_texture(v3(0.5, 0.5, 1.0));

    let suzanne = pipeline
        .meshes
        .load_collada("assets/suzanne/suzanne.dae")?
        .scale(1.0 / 2.0)
        .translate(v3(0.0, 20.0, 0.0));

    let owl = pipeline.meshes
        .load_collada("assets/owl/owl.dae")?
        .translate(v3(0.0, 0.0, 0.0));

    let mut is = vec![];

    for i in 1..5 {
        for n in 0..i {
            let x = i as f32 / 2.0;
            let v = v3(i as f32 / 2.0, -i as f32 - 5.0, n as f32 - x) * 2.0;
            let v = Mat4::from_translation(v) * Mat4::from_angle_y(Rad(i as f32 - 1.0));
            let obj = suzanne.transform(v); // .with_material(pbr_materials[m % nr_pbr_materials]);
            is.push(obj);
        }
    }
    let v = Mat4::from_angle_y(Rad(-1.5));
    is.push(owl.transform(v));

    println!("drawing {} nanosuits", is.len());

    let cube_mesh = RenderObject::mesh(pipeline.meshes.get_cube());
    let sphere_mesh = RenderObject::mesh(pipeline.meshes.get_sphere(0.5));

    let mut fps_last_time = PreciseTime::now();
    let fps_step = Duration::seconds(1);
    let mut fps_number_of_frames = 0;

    let mut shadows_last_time = PreciseTime::now();
    let shadows_step = Duration::milliseconds(16 * 1);

    let mut update_shadows = false;

    while running {
        update_shadows = !update_shadows;

        let now = PreciseTime::now();
        {
            fps_number_of_frames += 1;
            let delta = fps_last_time.to(now);
            if delta > fps_step {
                fps_last_time = now;
                gl_window.set_title(&format!("FPS: {}", fps_number_of_frames));
                fps_number_of_frames = 0;
            }
        }
        {
            // update_shadows = false;
            let delta = shadows_last_time.to(now);
            if delta > shadows_step {
                shadows_last_time = now;
                // update_shadows = true;
            }
        }

        inputs.mouse_delta = (0.0, 0.0);

        events_loop.poll_events(|event| match event {
            glutin::Event::WindowEvent { event, .. } => match event {
                glutin::WindowEvent::CloseRequested => running = false,
                glutin::WindowEvent::Resized(w, h) => {
                    gl_window.resize(w, h);
                    pipeline.resize(w, h);
                }
                glutin::WindowEvent::CursorMoved { position, .. } => {
                    match last_pos {
                        None => {
                            last_pos = Some(position);
                        }
                        Some(lp) => {
                            last_pos = Some(position);
                            inputs.mouse_delta = (
                                position.0 as f32 - lp.0 as f32,
                                position.1 as f32 - lp.1 as f32,
                            );
                        }
                    }
                    // let (w, h) = gl_window.get_outer_size().unwrap();
                    // let (x, y) = gl_window.get_position().unwrap();
                    // ignore_next_mouse_move = true;
                    // gl_window.set_cursor_position(x + w as i32 / 2, y + h as i32 / 2).unwrap();
                }
                glutin::WindowEvent::KeyboardInput { input, .. } => {
                    if let Some(keycode) = input.virtual_keycode {
                        use glutin::VirtualKeyCode as Kc;

                        let value = if input.state == glutin::ElementState::Pressed {
                            1.0
                        } else {
                            0.0
                        };

                        match keycode {
                            Kc::Escape => running = false,
                            Kc::W => inputs.w = value,
                            Kc::A => inputs.a = value,
                            Kc::S => inputs.s = value,
                            Kc::D => inputs.d = value,
                            Kc::Up => inputs.up = value,
                            Kc::Down => inputs.down = value,
                            Kc::Left => inputs.left = value,
                            Kc::Right => inputs.right = value,
                            Kc::Space => inputs.space = value,
                            Kc::LShift => inputs.shift = value,
                            _ => {}
                        }
                    }
                }
                // x => println!("{:?}", x),
                _ => {}
            },
            glutin::Event::DeviceEvent { event, .. } => match event {
                glutin::DeviceEvent::MouseMotion { delta } => {
                    inputs.mouse_delta = (delta.0 as f32, delta.1 as f32);
                }
                _ => {}
            },
            // x => println!("{:?}", x),
            _ => (),
        });

        t += 1.0;

        scene.tick(t, t, &inputs);

        // Begin rendering!
        {
            let mut objects: Vec<_> = [
                (v3(0.0, -0.0, 0.0), v3(20.0, 0.1, 20.0)),
                // (v3(10.0, -10.0, 0.0), v3(0.1, 20.0, 20.0)),
                // (v3(-10.0, -10.0, 0.0), v3(0.1, 20.0, 20.0)),
                // (v3(0.0, -10.0, -10.0), v3(20.0, 20.0, 0.1)),
                // (v3(0.0, -10.0, 10.0), v3(20.0, 20.0, 0.1)),
            ].into_iter()
                .map(|(p, s)| {
                    cube_mesh.transform(
                        Mat4::from_translation(*p) * Mat4::from_nonuniform_scale(s.x, s.y, s.z),
                    )
                })
                .collect();

            for light in scene.point_lights.iter() {
                let mesh = sphere_mesh
                    .transform(
                        Mat4::from_translation(light.position.clone()) * Mat4::from_scale(0.8),
                    )
                    .with_material(Material {
                        albedo: pipeline.meshes.rgb_texture(light.color),
                        normal: normal3,
                        metallic: black3,
                        roughness: black3,
                        ao: white3,
                        opacity: white3,
                    });
                objects.push(mesh);
            }

            objects.append(&mut is.clone());

            let mut closest_object = None;
            let ray = (scene.camera.pos, scene.camera.front());
            for (i, obj) in objects.iter().enumerate() {
                let dist = obj.raymarch(&pipeline.meshes, ray.0, ray.1);
                match closest_object {
                    None => closest_object = Some((dist, i)),
                    Some((prev_dist, _)) => {
                        if prev_dist > dist {
                            closest_object = Some((dist, i))
                        }
                    }
                }
            }
            match closest_object {
                Some((d, i)) => {
                    if d < 1.0 {
                        objects[i] = objects[i].with_material(gold_material);
                    }
                }
                None => {}
            }

            pipeline.render(
                update_shadows,
                RenderProps {
                    camera: &scene.camera,
                    directional_lights: &mut scene.directional_lights,
                    point_lights: &mut scene.point_lights,
                    time: t,

                    ibl: &room_ibl,

                    ambient_intensity: Some(0.1),
                    skybox_intensity: Some(0.1),
                },
                objects.into_iter(),
            );
        }

        gl_window.swap_buffers().unwrap();

        // let report = timings.end();
        // report_cache.push_front(report);
        // if report_cache.len() > 60 {
        //     report_cache.truncate(30);
        // }
        // Report::averange(report_cache.iter()).print();
    }

    // flame::dump_html(&mut std::fs::File::create("flame-graph.html").unwrap()).unwrap();

    Ok(())
}<|MERGE_RESOLUTION|>--- conflicted
+++ resolved
@@ -80,35 +80,20 @@
                 shadow_map: Some(PointShadowMap::new()),
             },
             PointLight {
-<<<<<<< HEAD
                 color: hex(0x0050ff) * 1.0,
                 position:  v3(10.0, 2.0, 10.0),
-=======
-                color: hex(0x0050ff) * 0.3,
-                position: v3(10.0, 2.0, 10.0),
->>>>>>> 3b751dd9
                 last_shadow_map_position: one,
                 shadow_map: None,
             },
             PointLight {
-<<<<<<< HEAD
                 color: hex(0x00ff2e) * 1.0,
                 position:  v3(10.0, 2.0, -10.0),
-=======
-                color: hex(0x00ff2e) * 0.3,
-                position: v3(10.0, 2.0, -10.0),
->>>>>>> 3b751dd9
                 last_shadow_map_position: one,
                 shadow_map: None,
             },
             PointLight {
-<<<<<<< HEAD
                 color: hex(0xffc700) * 1.0,
                 position:  v3(-10.0, 2.0, -10.0),
-=======
-                color: hex(0xffc700) * 0.3,
-                position: v3(-10.0, 2.0, -10.0),
->>>>>>> 3b751dd9
                 last_shadow_map_position: one,
                 shadow_map: None,
             },
